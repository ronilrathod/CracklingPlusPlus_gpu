--- conflicted
+++ resolved
@@ -9,15 +9,9 @@
 
 
 #if defined(_WIN64)
-<<<<<<< HEAD
-# define p_localtime(time_t_ptr, tm_ptr) localtime_s(&time_t_ptr, &tm_ptr)
-#elif defined(unix) || defined(__unix__) || defined(__unix)
-# define p_localtime(time_t_ptr, tm_ptr) localtime_r(&tm_ptr, &time_t_ptr)
-=======
     # define p_localtime(time_t_ptr, tm_ptr) localtime_s(&time_t_ptr, &tm_ptr)
 #elif defined(unix) || defined(__unix__) || defined(__unix)
     # define p_localtime(time_t_ptr, tm_ptr) localtime_r(&tm_ptr, &time_t_ptr)
->>>>>>> 6157c9c4
 #else
     # error "Error, no localtime function"
 #endif
