--- conflicted
+++ resolved
@@ -26,18 +26,6 @@
 #include "../include/cfdPenalties.h"
 
 #ifndef portableStat64
-<<<<<<< HEAD
-#define portableStat64
-#if defined(_WIN64)
-#include "../include/unistd.h"
-#define p_stat64 _stat64
-#elif defined(unix) || defined(__unix__) || defined(__unix)
-#include <unistd.h>
-#define p_stat64 stat64
-#else
-# error "Error, no stat function"
-#endif
-=======
 	#define portableStat64
 	#if defined(_WIN64)
 		#include "../include/unistd.h"
@@ -48,7 +36,6 @@
 	#else
 		# error "Error, no stat function"
 	#endif
->>>>>>> 6157c9c4
 #endif // !portableStat64
 
 
